--- conflicted
+++ resolved
@@ -13,11 +13,7 @@
 !*.csv
 !*.tsv
 !*.sh
-<<<<<<< HEAD
-!*.yml
-=======
 !*.yml
 !*.yaml
 !Makefile
-!*.tcia
->>>>>>> c65fb72d
+!*.tcia